--- conflicted
+++ resolved
@@ -1,11 +1,7 @@
 use std::{
-<<<<<<< HEAD
-    collections::HashMap, fs, io::{self, BufWriter, Cursor}
-=======
     collections::HashMap,
     fs,
     io::{self, BufWriter, Cursor},
->>>>>>> 358d5e4c
 };
 
 use thiserror::Error;
@@ -50,13 +46,9 @@
             }
         }
         if !has_files {
-<<<<<<< HEAD
-            return Err(crate::Error::OtherExportError(Box::new(ZipOfFilesError::NoFilesToExport)));
-=======
             return Err(crate::Error::OtherExportError(Box::new(
                 ZipOfFilesError::NoFilesToExport,
             )));
->>>>>>> 358d5e4c
         }
 
         let mut zip = ZipWriter::new(BufWriter::new(
@@ -87,13 +79,9 @@
             ))?;
 
         if !check_has_files(case) {
-<<<<<<< HEAD
-            return Err(crate::Error::OtherExportError(Box::new(ZipOfFilesError::NoFilesToExport)));
-=======
             return Err(crate::Error::OtherExportError(Box::new(
                 ZipOfFilesError::NoFilesToExport,
             )));
->>>>>>> 358d5e4c
         }
 
         let mut zip = ZipWriter::new(BufWriter::new(
@@ -117,11 +105,7 @@
             return true;
         }
     }
-<<<<<<< HEAD
-    return false;
-=======
     false
->>>>>>> 358d5e4c
 }
 
 /// Create the worksheet that holds the test case's information
@@ -172,16 +156,11 @@
             };
 
             // Add to ZIP file
-<<<<<<< HEAD
-            zip.start_file(format!("{}/{disambiguator}{name}", test_case.metadata().title()), SimpleFileOptions::default())
-                .map_err(|e| crate::Error::OtherExportError(Box::new(e)))?;
-=======
             zip.start_file(
                 format!("{}/{disambiguator}{name}", test_case.metadata().title()),
                 SimpleFileOptions::default(),
             )
             .map_err(|e| crate::Error::OtherExportError(Box::new(e)))?;
->>>>>>> 358d5e4c
             let mut data_cursor = Cursor::new(data);
             io::copy(&mut data_cursor, zip)
                 .map_err(|e| crate::Error::OtherExportError(Box::new(e)))?;
