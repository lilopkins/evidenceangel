[package]
name = "evidenceangel"
description = "Library and executables to work with EvidenceAngel evidence packages (*.evp)."
<<<<<<< HEAD
version = "1.1.0"
=======
version = "1.0.0"
>>>>>>> 1d19d105
edition = "2021"
license = "GPL-3.0-or-later"
authors = [
    "Lily Hopkins <lily@hpkns.uk>",
    "Eden Turner <somebirb7190@gmail.com>",
]

# See more keys and their definitions at https://doc.rust-lang.org/cargo/reference/manifest.html
[[bin]]
name = "evidenceangel-cli"
path = "src/evidenceangel-cli/main.rs"
required-features = ["cli"]

[[bin]]
name = "evidenceangel-ui"
path = "src/evidenceangel-ui/main.rs"
required-features = ["ui"]

[features]
default = ["exporter-html"]
cli = [
    "exporter-html",
    "exporter-excel",
    "dep:clap",
    "dep:clap_complete",
    "dep:pretty_env_logger",
]
exporter-excel = ["dep:rust_xlsxwriter"]
exporter-html = ["dep:domrs"]
ui = [
    "dep:clap",
    "dep:fern",
    "dep:fluent",
    "dep:fluent-templates",
    "dep:once_cell",
    "dep:open",
    "dep:parse_datetime",
    "dep:pretty_env_logger",
    "dep:relm4",
    "dep:relm4-icons",
    "dep:sys-locale",
    "exporter-html",
    "exporter-excel",
]
windows-keep-console-window = []

[dependencies]
base64 = "0.22.1"
chrono = { version = "0.4.38", features = ["serde"] }
clap = { version = "4.5.4", features = ["derive"], optional = true }
clap_complete = { version = "4.5.2", optional = true }
domrs = { version = "0.0.16", optional = true }
fern = { version = "0.7.0", optional = true }
fluent = { version = "0.16.1", optional = true }
fluent-templates = { version = "0.11.0", optional = true }
getset = "0.1.2"
infer = "0.16.0"
jsonschema = "0.26.1"
log = "0.4.21"
once_cell = { version = "1.19.0", optional = true }
open = { version = "5.3.0", optional = true }
parse_datetime = { version = "0.6.0", optional = true }
pretty_env_logger = { version = "0.5.0", optional = true }
relm4 = { version = "0.9.0", features = [
    "libadwaita",
    "gnome_46",
], optional = true }
relm4-icons = { version = "0.9.0", optional = true }
rust_xlsxwriter = { version = "0.79.4", features = ["chrono"], optional = true }
serde = { version = "1.0.200", features = ["derive"] }
serde_json = "1.0.116"
sha256 = "1.5.0"
sys-locale = { version = "0.3.1", optional = true }
thiserror = "1.0.59"
uuid = { version = "1.8.0", features = ["v4", "fast-rng", "serde"] }
zip = "2.2.0"<|MERGE_RESOLUTION|>--- conflicted
+++ resolved
@@ -1,11 +1,7 @@
 [package]
 name = "evidenceangel"
 description = "Library and executables to work with EvidenceAngel evidence packages (*.evp)."
-<<<<<<< HEAD
 version = "1.1.0"
-=======
-version = "1.0.0"
->>>>>>> 1d19d105
 edition = "2021"
 license = "GPL-3.0-or-later"
 authors = [
